[![make build](https://github.com/thomasWeise/bookbuilderpy/actions/workflows/build.yaml/badge.svg)](https://github.com/thomasWeise/bookbuilderpy/actions/workflows/build.yaml)

# bookbuilderpy

A [Python&nbsp;3](https://docs.python.org/3)-based environment for the automated compilation of books from markdown.

1. [Introduction](#1-introduction)
2. [Installation and Local Use](#2-installation-and-local-use)
3. [Provided Functionality](#3-provided-functionality)
   1. [Basic commands provided by `pandoc` and off-the-shelf filters](#31-basic-commands-provided-by-pandoc-and-off-the-shelf-filters)
   2. [`bookbuilderpy`-specific commands](#32-bookbuilderpy-specific-commands)
   3. [Metadata](#33-metadata)
      1. [Language Specification and Resolution](#331-language-specification-and-resolution)
      2. [Git Repositories](#332-git-repositories)
      3. [Website Construction](#333-website-construction)
      4. [Other Metadata](#334-other-metadata)
   4. [Graphics](#34-graphics)
4. [GitHub Pipeline](#4-github-pipeline)
      1. [The Repository](#41-the-repository)
      2. [The GitHub Action](#42-the-github-action)
5. [Related Projects and Components](#5-related-projects-and-components)
      1. [Own Contributed Projects and Components](#51-own-contributed-projects-and-components)
      2. [Related Projects and Components Used](#52-related-projects-and-components-used)
6. [License](#6-license)
      1. [Wandmalfarbe/pandoc-latex-template](#61-wandmalfarbepandoc-latex-template)
      2. [tajmone/pandoc-goodies HTML Template](#62-tajmonepandoc-goodies-html-template)
7. [Contact](#7-contact)

## 1. Introduction

The goal of this package is to provide you with a pipeline that can:
  - automatically compile books written in [markdown](http://pandoc.org/MANUAL.html#pandocs-markdown) to formats such as [pdf](https://www.iso.org/standard/75839.html), stand-alone [html](https://www.w3.org/TR/html5/), 
[epub](https://www.w3.org/publishing/epub32/), and [azw3](http://kindlegen.s3.amazonaws.com/AmazonKindlePublishingGuidelines.pdf),
  - support a hierarchical file structure for the book sources, i.e., allow you divide the book into chapters in folders which can contain sub-folders with sections and sub-sub-folders with sub-sections,
  - support the automatic download and inclusion of code snippets from git repositories,
  - allow the book to be written in multiple languages, and finally
  - generate a website that lists all produced files so that you can copy everything to a web folder and offer your work for download without any further hassle.

This [Python&nbsp;3](https://docs.python.org/3) package requires that [pandoc](http://pandoc.org/), [TeX Live](http://tug.org/texlive/), and [calibre](http://calibre-ebook.com) must be installed.
Most likely, this package will only work under [Linux](https://www.linux.org) &ndash; at least I did not test it under Windows.
All commands and examples in the following require [Linux](https://www.linux.org).

## 2. Installation and Local Use

The following examples are for [Ubuntu](https://ubuntu.com) [Linux](https://www.linux.org).
Under other flavors, they may work differently and different commands may be required.
Execute the examples at your own risk.

You can easily install this package and its required packages using [`pip`](https://pypi.org/project/pip/) by doing

```shell
pip install git+https://github.com/thomasWeise/bookbuilderpy.git
```

If you want the full tool chain, though, you also need  [pandoc](http://pandoc.org/), [TeX Live](http://tug.org/texlive/), and [calibre](http://calibre-ebook.com) and run all of it on a Linux system.
So it might be easier to just use the [docker container](http://hub.docker.com/r/thomasweise/docker-bookbuilderpy/) that comes with everything pre-installed.
You can then run it as:

<<<<<<< HEAD
```shell
docker run -v "INPUT_DIR":/input/ \
=======
```
docker run -v "INPUT_DIR":/input/:ro \
>>>>>>> a0b3802e
           -v "OUTPUT_DIR":/output/ \
           thomasweise/docker-bookbuilderpy BOOK_ROOT_MD_FILE
```

Under many distributions, you need to run this command as `sudo`.
Here, it is assumed that

- `INPUT_DIR` is the directory where your book sources reside, let's say `/home/my/book/sources/`. (By adding `:ro`, we mount the input directory read-only, just in case.)
- `BOOK_ROOT_MD_FILE` is the root file of your book, say `book.md` (in which case, the full path of `book.md` would be `/home/my/book/sources/book.md`). Notice that you can specify only a single file, but this file can reference other files in sub-directories of `INPUT_DIR` by using commands such as  `\rel.input` (see [below](#32-bookbuilderpy-specific-commands)).
- `OUTPUT_DIR` is the output directory where the compiled files should be placed, e.g., `/home/my/book/compiled/`. This is where the resulting files will be placed.

If you want to try the above, you can clone the "minimal working example" repository [thomasWeise/bookbuilderpy-mwe](https://github.com/thomasWeise/bookbuilderpy-mwe) and run the process to see what it does as follows **execute the code below at your own risk**:

```
mkdir example
cd example
git clone https://github.com/thomasWeise/bookbuilderpy-mwe.git
mkdir result
sudo docker run -v "$(pwd)/bookbuilderpy-mwe":/input/:ro -v "$(pwd)/result":/output/ thomasweise/docker-bookbuilderpy book.md
sudo chown $USER -R result
```

Above, we create a folder called `example`.
We then clone the repository [thomasWeise/bookbuilderpy-mwe](https://github.com/thomasWeise/bookbuilderpy-mwe), creating the folder `bookbuilderpy-mwe` containing the example book sources.
Then, directory `result` is created, into which we will build the book.
With `sudo docker run -v bookbuilderpy-mwe:/input/:ro -v result:/output/ thomasweise/docker-bookbuilderpy book.md`, the build process is executed.
Since it runs under `sudo`, the files will be generated with `sudo` permissions/ownership, so we transfer them to the user ownership via `sudo chown $USER -R result`.
You can now peek into the `result` folder.
It will contain a file `index.html`, which is the automatically generated (bare minimum) book website, from which you can access all other generated files.

Notice that you can also automate your whole book building *and publishing* process using our [GitHub Pipeline](#4-github-pipeline) later discussed in [Section&nbsp;4](#4-github-pipeline).

## 3. Provided Functionality

Our book building pipeline is based on [pandoc flavored markdown](http://pandoc.org/MANUAL.html#pandocs-markdown) and the filters [`pandoc-citeproc`](http://github.com/jgm/pandoc-citeproc), [`pandoc-crossref`](http://github.com/lierdakil/pandoc-crossref), [`latex-formulae-pandoc`](http://github.com/liamoc/latex-formulae), and [`pandoc-citeproc-preamble`](http://github.com/spwhitton/pandoc-citeproc-preamble).
It supports the commands and syntax given there, some of which is summarized below in [Section&nbsp;3.1](#31-basic-commands-provided-by-pandoc-and-off-the-shelf-filters).
However, we add several commands, such as a hierarchical file inclusion structure, a support for multi-language file resolution, a support for including program listings from git repositories, and so on.
These extensions are discussed in [Section&nbsp;3.2](#32-bookbuilderpy-specific-commands).

## 3.1. Basic commands provided by `pandoc` and off-the-shelf filters

The following basic commands are already available in pandoc's [markdown](http://pandoc.org/MANUAL.html#pandocs-markdown) flavor and/or are provided by the existing pandoc plugins that we use:

- Chapters, sections, sub-sections etc. are created by putting their title on a single line preceded by `#`, `##`, or `###`, etc. For example, the line `## This is a section` starts a section with the given title. 
- You can use LaTeX maths as inline formulae such `$\sqrt{5}+4^4$` and as stand-alone equations like `$$x=\frac{5}{6}$$`. A line such as `$$ x = y + z $$ {#eq:xyz}` will create an equation that can be referenced using `[@eq:xyz]` in the text.
- References to bibliography can be done `[@ABC; @DEF]` where `ABC` and `DEF` would then be keys into your BibTeX file, which, in turn, would be specified in the metadata as `bibliography: bibtexfile.bib`. 

## 3.2. `bookbuilderpy`-specific commands

The following new commands are added:

- `\rel.input{path}` recursively includes and processes the contents of the file identified by `path`. `path` must be in a sub-folder of the current folder. The deepest folder of the new full path will become the current folder for any (recursive) `\rel.input{path}` invocations in the new file as well as `\rel.code` and `\rel.figure` commands. [Language-specific file resolution](#331-language-specification-and-resolution) will apply.
- `\relative.code{label}{caption}{path}{lines}{labels}{args}` is used to include code (or portions of code) from a source code file located in the current folder (or any `path` beneath it). [Language-specific file resolution](#331-language-specification-and-resolution) will apply. This command has the following arguments:
  + `label`: the label of the listing, must be of the form `lst:something` and can then be referenced in the text as `[@lst:something]`. 
  + `caption`: the caption of the listing
  + `path`: the relative path fragment to resolve
  + `lines`: the lines of the code to keep in the form `1-3,6`, or empty to keep all
  + `labels`: the labels for selecting code pieces, or empty to keep all. For instance, specifying `a,b` will keep all code between line comments `start a` and `end a` and `start b` and `end b`
  + args: any additional, language-specific arguments to pass to the code renderer. For python, we automatically strip type hints, docstrings, and comments from the code and also re-format the code. With `doc` you keep the docstrings, with `comments` you keep the comments, with `hints` you keep the type hints.
- `\git.code{repo}{label}{caption}{path}{lines}{labels}{args}` works the same as `\relative.code`, but uses code from the specified git repository instead (see [Metadata](#332-git-repositories)). [Language-specific file resolution](#331-language-specification-and-resolution) does *not* apply.
- `\rel.figure{label}{caption}{path}{args}` includes a figure into the book. [Language-specific file resolution](#331-language-specification-and-resolution) will apply. This command has the following arguments:
  + `label`: the label of the figure, must be of the form `fig:something` and can then be referenced in the text as `[@fig:something]`.
  + `caption`: the caption of the figure
  + `path`: the relative path fragment to resolve
  + `args`: other arguments, e.g., `width=XX%` for making the figure having a width corresponding to `XX%` of the available with.
- `\definition{type}{label}{body}` creates a definition of the given type (where the metadata must somewhere specify `typeTitle`) that can be referenced via `\def.ref{label}` anywhere in the text. The body containing the actual definition of the definition is `body`. For example `\definition{def}{bla}{A *definition* is a text about something.}` with `defTitle: Definition` in the metadata would generate something like `**Definition 1**: A *definition* is a text about something.` and `\def.ref{bla}` would then become `Definition 1` (but as clickable hyperlink).
- `\meta{key}` any metadata string you specify in your [metadata](#33-metadata), including `title`, `author`, etc., with the following additional keys:
  + `time`: the ISO date and time when the book building process was started,
  + `date`: the ISO date when the book building process was started,
  + `year`: the year when the book building process was started,
  + `lang`: the current [language](#331-language-specification-and-resolution) id, or `en` if none is specified
  + `locale`: the locale inferred from the current language id
  + `lang.name`: the current language name, or `English` if none is specified
  + `repo.name`: if it was detected that the build process is applied to a git repository checkout, then this is the repository name, e.g., `thomasweise/bookbuilderpy`; otherwise querying this property will fail the build process.
  + `repo.url`:  if it was detected that the build process is applied to a git repository check out, then this is the repository url, such as `https://github.com/thomasweise/bookbuilderpy`; otherwise querying this property will fail the build process.
  + `repo.commit`:  if it was detected that the build process is applied to a git repository checkout, then this is the commit id of the checkout; otherwise querying this property will fail the build process.
  + `repo.date`:  if it was detected that the build process is applied to a git repository checkout, then this is the date of the commit that was checked-out; otherwise querying this property will fail the build process.

## 3.3. Metadata

The metadata of your book is a very important portion that specifies not just its title and author, but also all the information for the build process.
It should be located in a file `metadata.yaml` and the very first line of your main book file then must be a `\rel.input` of this metadata file.
In the metadata section of your book, you can define things such as the book title and author etc.
We added the following metadata items:

### 3.3.1. Language Specification and Resolution

You can develop your book in one single language or in multiple languages in parallel.
The language(s) can be specified in the metadata following the pattern below:

```yaml
langs:
  - id: en
    name: English
  - id: de
    name: Deutsch
  - id: zh
    name: 中文
```

The `langs` entry specifies a list, where each item must have an `id` and a `name`.
The `id` will be used to determine the [locale](https://cldr.unicode.org/)  of the text.
You can either use a [locale](https://cldr.unicode.org/) directly, or one of the following shortcuts: `en` for `en_US`, `zh` or `cn` for `zh_CN`, `tw` for `zh_TW`, `de` for `de_DE`, `fr` for `fr_FR`, `it` for `it_IT`, `ja` for `ja_JP`, `ko` for `ko_KR`, `pt` for `pt_BR`, and `es` for `es_ES`.
**Warning&nbsp;1**: Do not specify the `lang` attribute usually used by pandoc, as this causes some trouble.
**Warning&nbsp;2**: If you only specify a single language, the book's main file name cannot be `index.md`.
**Warning&nbsp;3**: If you want to build a book in the Chinese language, you must specify the language Chinese with one of the Chinese-related prefixes above.

The language name will appear in things such as the automatically generate website, etc.
For each language, one book building process will be performed.
In the above example, we will build the book three times, for English, German, and Chinese.
If the book's basic file name was `book.md`, we will get `book_en.pdf`, `book_de.pdf`, and `book_zh.pdf`.
If only one language was specified, we would just get `book.pdf`.

If and only you specify multiple locales, then the language `id` has one very important purpose:
It allows for language-specific file resolution.
For instance, let's say you do `\rel.input{folder/README.md}`.
In the `en`-build step, this will first look for a file `folder/README_en.md`.
If it exists, it is included.
Otherwise, the file `folder/README.md` will be included.

The same will be done for `\rel.figure` commands.
This way, you can, e.g., create language-neutral figures that are the same for all versions of the book as well as language-specific figures that contain texts.

It makes sense to split your metadata into language-specific and language-agnostic data.
For example, the style and title page background of your book may be language-agnostic.
The title, definition types, figure titles, table titles, keywords, and even font may be language-specific.
This can be accomplished by using `\rel.input` in the `metadata.yaml` file!
For the very first language (in our example English) create a file `metalang.yaml` and put all the language-specific information for that first language in there.
This will be the default setting for anything else not specified for the other language and also for the website title generation.
Then, for each other language, create one language-specific file, say `metalang_de.yaml` and `metalang_zh.yaml` in our example.
Finally, simply first specify the `langs` list in the `metadata.yaml`, and then `\rel.input{metalang.yaml}` and let the language-specific file resolution do the rest&hellip;

Last but not least, the language id will be used to decide which pdf-engine is used for building the book.
For instance, a language ID like `zh`, indicating Chinese, will lead to the use of `xelatex`, while otherwise `pdflatex` will be used.

### 3.3.2. Git Repositories

It is possible to include code from one or multiple git repositories using the `\git.code` command.
For this purpose, you first need to specify the repositories in the metadata section as follows:

```yaml
repos:
  - id: mp
    url: https://github.com/thomasWeise/moptipy.git
  - id: bb
    url: https://github.com/thomasWeise/bookbuilderpy.git
```

The above list specifies two git repository mnemonics, `mp` and `bp`.
When the book is being built, both repositories are automatically checked out.
The `\git.code{repo}{label}{caption}{path}{lines}{labels}{args}` command with `repo` set to `mp` will then refer to the first repository (`moptipy`) and the `path` argument then is a path relative to the repository root.
`repo=bb` would instead refer to the `bookbuilderpy` repository.

### 3.3.3. Website Construction

It is possible to automatically generate a website during the build process.
You can then upload the website and all of the generated files to your website, offering an easy way to download your book.
The mechanism is very simple:
We can have an "outer" website, i.e., an HTML file with styles and headers and stuff and an "inner" website which can be a portion of markdown code.
The idea is that the "inner" website could be the README.md file of the repository where your book is and the outer website allows you to specify a container and proper CSS styles for rendering it.
This mechanism works as follows:

The inner website is loaded as a string.
It can contain the text `{body}` exactly once and this text is then replaced by the rendered markdown of the inner website.
The inner website must somewhere contain a div tag `<div id="files"> .... </div>`.
This tag and everything inside will be replaced with an automatically generated list of all the generated files.
If the [`langs` attribute](#331-language-specification-and-resolution) is specified, there will be one nested list per language.
The lists will have the following CSS-classes:

- `langs`: for the main list of multiple languages
- `oneLang`: for the language list item
- `oneLangName`: for the span with the language name
- `downloads`: for the download list per language
- `download`: for the download list entry
- `downloadFile`: for the span containing the file download
- `downloadFileName`: for the span with the file name
- `downloadFileSize`: for the span with the file size
- `downloadFileDesc`: for the description of the file format

The result of this rendering process is then stored in a file `index.html`.

### 3.3.4. Other Metadata

- `title`: the book's title
- `keywords`: a list of keywords
- `author`: the book author or a list of authors
- `date`: the date when the book was written (you can set this to `\meta{data}` and the current date of the build process will be used).
- `bibliography`: the path to the BibTeX file, e.g., `bibliography.bib`
- `csl`: the bibliography style. Set this to `association-for-computing-machinery.csl` to use the default style offered by the package.
- `link-citations`: set this to `true` to get clickable bibliography references
- `template.html`: the template for rendering to HTML. Set this to `GitHub.html5` to use the default style offered by the package.
- `template.latex`: the template for rendering to PDF. Set this to `eisvogel.tex` to use the default style offered by the package.
- The language-specific component titles explained-by-example are already supported by pandoc and its filters:

```yaml
figureTitle: Figure
tableTitle: Table
listingTitle: Listing

figPrefix:
  - "Figure"
  - "Figures"
eqnPrefix:
  - "Equation"
  - "Equations"
tblPrefix:
  - "Table"
  - "Tables"
lstPrefix:
  - "Listing"
  - "Listings"
secPrefix:
  - "Section"
  - "Sections"

reference-section-title: References
```
- Any other `xxxTitle` allows you to specify a `type`to be used for a `\definition{type}{label}{body}` command.
- `header-includes`: allows you to insert stuff into the headers of the format. For PDF/LaTeX, it is useful to put something like the stuff below, as it will make the result nicer if you have many code listings:
```yaml
header-includes:
- |
  ```{=latex}
  \usepackage[section,above,below]{placeins}
  \let\Oldsubsection\subsection
  \renewcommand{\subsection}{\FloatBarrier\Oldsubsection}
  \addtolength{\topskip}{0pt plus 10pt}
  \interfootnotelinepenalty=10000
  \raggedbottom
```

- Setup for pandoc's crossref: You may wish to include the following text
```yaml
# pandoc-crossref setup
cref: true
chapters: true
linkReferences: true
listings: false
codeBlockCaptions: true
```

### 3.4. Graphics

Generally, we suggest to use only [vector graphics](http://en.wikipedia.org/wiki/Vector_graphics) in your books, as opposed to [raster graphics](http://en.wikipedia.org/wiki/Raster_graphics) like [`jpg`](http://en.wikipedia.org/wiki/JPEG) or [`png`](http://en.wikipedia.org/wiki/Portable_Network_Graphics).
Don't use `jpg` or `png` for anything different from photos.
Vector graphics can scale well and have a higher quality when being printed or when being zoomed in.
Raster graphics often get blurry or even display artifacts.

In my opinion, the best graphics format to use in conjunction with our tool is [`svg`](http://en.wikipedia.org/wiki/Scalable_Vector_Graphics) (and, in particular, its compressed variant `svgz`).
You can create `svg` graphics using the open-source editor [Inkscape](http://en.wikipedia.org/wiki/Inkscape) or software such as [Adobe Illustrator](http://en.wikipedia.org/wiki/Adobe_Illustrator) or [Corel DRAW](http://en.wikipedia.org/wiki/CorelDRAW).

We provide the small tool [ultraSvgz](http://github.com/thomasWeise/ultraSvgz), which runs under Linux and can create very small, minified and compressed `svgz` files from `svg`s.
Our tool suite supports `svgz` fully and such files tend to actually be smaller than [`pdf`](http://en.wikipedia.org/wiki/PDF) or [`eps`](http://en.wikipedia.org/wiki/Encapsulated_PostScript) graphics.

## 4. GitHub Pipeline

As discussed under point [Installation and Local Use](#2-installation-and-local-use), our tool suite is available as [docker container]([docker container](http://hub.docker.com/r/thomasweise/docker-bookbuilderpy/), so you only need a docker installation to run the complete software locally.
However, the bigger goal is to allow you to collaboratively write books, interact with your readers, and automatically publish them online.
With docker in combination with [GitHub](http://www.github.com/) and [GitHub Actions](https://github.com/features/actions), this is now easily possible.

You can find a [template book project](https://github.com/thomasWeise/bookbuilderpy-mwe) using the complete automated pipeline discussed here in the repository [thomasWeise/bookbuilderpy-mwe](https://github.com/thomasWeise/bookbuilderpy-mwe).
In other words, if you do not want to read the text and explanation below, you can as well just clone this template project and adapt everything to your liking.

You can integrate the whole process with a [version control](http://en.wikipedia.org/wiki/Version_control) software like [Git](http://en.wikipedia.org/wiki/Git) and a [continuous integration](http://en.wikipedia.org/wiki/Continuous_integration) framework.
Then, you can automate the compilation of your book to run every time you change your book sources.
Actually, there are several open source and free environments that you can use to that for you for free &ndash; in exchange for you making your book free for everyone to read.

First, both for writing and hosting the book, we suggest using a [GitHub](http://www.github.com/) repository, very much like the one for the book I just began working on [here](http://github.com/thomasWeise/oa).
The book should be written in [Pandoc's markdown](http://pandoc.org/MANUAL.html#pandocs-markdown) syntax, which allows us to include most of the stuff we need, such as equations and citation references, with the additional comments listed above.
For building the book, we will use [GitHub Actions](https://github.com/features/actions), which are triggered by repository commits.

Every time you push a commit to your book repository, the GitHub Action will check out the repository.
The docker container can the automatically build the book and book website.
The result can automatically be deployed to the [GitHub Pages](http://help.github.com/articles/what-is-github-pages/) branch of your repository and which will then be the website of the repository.
Once the repository, website, and Travis build procedure are all set up, we can concentrate on working on our book and whenever some section or text is finished, commit, and enjoy the automatically new versions.

Having your book sources on GitHub brings several additional advantages, for instance:

- Since the book's sources are available as GitHub repository, our readers can file issues to the repository, with change suggestions, discovered typos, or with questions to add clarification.
- They may even file pull requests with content to include.
- You could also write a book collaboratively &ndash; like a software project. This might also be interesting for students who write course notes together.

### 4.1. The Repository

In order to use our workflow, you need to first have an account at [GitHub](http://www.github.com/) and then create an open repository for your book.
GitHub is built around the distributed version control system [git](http://git-scm.com/), for which a variety of [graphical user interfaces](http://git-scm.com/downloads/guis) exist - see, e.g., of [here](http://git-scm.com/downloads/guis).
If you have a Debian-based Linux system, you can install the basic `git` client with command line interface as follows: `sudo apt-get install git` and the gui `git-cola`[https://git-cola.github.io/] which can be installed via `sudo apt-get install git-cola`.
You can use either this client or such a GUI to work with your repository.

You can now fill your repository with your book's source files.
The repository [thomasWeise/bookbuilderpy-mwe](https://github.com/thomasWeise/bookbuilderpy-mwe) gives you a bare example how that can look like.

## 4.2. The GitHub Action

Create a folder `.github/workflows` and inside this folder a file `build.yaml`.
The contents of the file should be:

```
name: publish

on:
  push:    
    branches:
      - main

jobs:
  build:
    runs-on: ubuntu-latest

    steps:
    - uses: actions/checkout@v2
    - uses: docker-practice/actions-setup-docker@master
    - name: build
      run: |
        mkdir -p /tmp/result
        docker run -v $(pwd):/input/:ro -v /tmp/result/:/output/ thomasweise/docker-bookbuilderpy book.md

    - name: deploy
      uses: JamesIves/github-pages-deploy-action@4.1.4
      with:
        branch: gh-pages
        folder: /tmp/result
        single-commit: true
```

This will toggle the build whenever you commit to the branch `main`.
It will then first check out the book sources.
Then it will create the temporary folder `/tmp/result` and use the docker container to build the book to this folder.
After that, the files in this folder will be deployed to the branch `gh-pages`, which will become the website for your book.

Let's say your username was `thomasWeise` and your book repository was `bookbuilderpy-mwe`.
To make this website visible, go to your GitHub project's [thomasWeise/bookbuilderpy-mwe](https://github.com/thomasWeise/bookbuilderpy-mwe), click `Settings`, then go to `Pages`, then under `Source` choose `gh-pages` and click `Save`.
A few minutes afterwards, your book's website will appear as <https://thomasweise.github.io/bookbuilderpy-mwe>.
Done.
Whenever you commit to your book sources, the book will be compiled and the website is updated.
Nothing else needed.

## 5. Related Projects and Components

### 5.1. Own Contributed Projects and Components

The following components have been contributed by us to provide this tool chain.
They are all open source and available on GitHub.

- The [Python&nbsp;3](https://docs.python.org/3) package [bookbuilderpy](http://github.com/thomasWeise/bookbuilderpy) providing the commands wrapping around pandoc and extending Markdown to automatically build electronic books.
- [thomasWeise/bookbuilderpy-mwe](https://github.com/thomasWeise/bookbuilderpy-mwe), a minimum working example for using the complete bookbuilderpy tool suite.
- A hierarchy of docker containers forms the infrastructure for the automated builds:
  + [docker-bookbuilderpy](http://github.com/thomasWeise/docker-bookbuilderpy) is the docker container that can be used to compile an electronic book based on our tool chain. [Here](http://github.com/thomasWeise/docker-bookbuilderpy) you can find it on GitHub and [here](http://hub.docker.com/r/thomasweise/docker-bookbuilderpy/) on docker hub.
  + [docker-pandoc-calibre](http://github.com/thomasWeise/docker-pandoc-calibre) is the container which is the basis for [docker-bookbuilderpy](http://github.com/thomasWeise/docker-bookbuilderpy). It holds a complete installation of pandoc, [calibre](http://calibre-ebook.com), which is used to convert EPUB3 to AZW3, and TeX Live and its sources are [here](http://github.com/thomasWeise/docker-pandoc-calibre) while it is located [here](http://hub.docker.com/r/thomasweise/docker-pandoc-calibre/).
  + [docker-pandoc](http://github.com/thomasWeise/docker-pandoc) is the container which is the basis for [docker-pandoc-calibre](http://github.com/thomasWeise/docker-pandoc-calibre). It holds a complete installation of pandoc and TeX Live and its sources are [here](http://github.com/thomasWeise/docker-pandoc) while it is located [here](http://hub.docker.com/r/thomasweise/docker-pandoc/).
  + [docker-texlive-thin](http://github.com/thomasWeise/docker-texlive-thin) is the container which is the basis for [docker-pandoc](http://github.com/thomasWeise/docker-pandoc). It holds a complete installation of TeX Live and its sources are [here](http://github.com/thomasWeise/docker-texlive-thin) while it is located [here](http://hub.docker.com/r/thomasweise/docker-texlive-thin/).

### 5.2. Related Projects and Components Used

- [pandoc](http://pandoc.org/), with which we convert markdown to HTML, pdf, and epub, along with several `pandoc` filters, namely
   + [`pandoc-citeproc`](http://github.com/jgm/pandoc-citeproc),
   + [`pandoc-crossref`](http://github.com/lierdakil/pandoc-crossref),
   + [`latex-formulae-pandoc`](http://github.com/liamoc/latex-formulae), and
   + [`pandoc-citeproc-preamble`](http://github.com/spwhitton/pandoc-citeproc-preamble)
and the two `pandoc` templates
   + [Wandmalfarbe/pandoc-latex-template](http://github.com/Wandmalfarbe/pandoc-latex-template/), an excellent `pandoc` template for LaTeX by [Pascal Wagler](http://github.com/Wandmalfarbe)
   + the [GitHub Pandoc HTML5 template](http://github.com/tajmone/pandoc-goodies/tree/master/templates/html5/github) by [Tristano Ajmone](http://github.com/tajmone)
- [TeX Live](http://tug.org/texlive/), a [LaTeX](http://en.wikipedia.org/wiki/LaTeX) installation used by pandoc for generating the pdf output
- [`Python 3`](https://www.python.org/), the programming language in which this package is written
- [docker](https://en.wikipedia.org/wiki/Docker_(software)), used to create containers in which all required software is pre-installed,
- [`cabal`](http://www.haskell.org/cabal/), the compilation and package management system via which pandoc is obtained,
- [`calibre`](http://calibre-ebook.com), which allows us to convert epub to awz3 files
- [`imagemagick`](http://www.imagemagick.org/) used by `pandoc` for image conversion
- [`ghostscript`](http://ghostscript.com/), used by our script to include all fonts into a pdf
- [`poppler-utils`](http://poppler.freedesktop.org/), used by our script for checking whether the pdfs are OK.


## 6. License

The copyright holder of this package is Prof. Dr. Thomas Weise (see Contact).
The package is licensed under the GNU GENERAL PUBLIC LICENSE, Version 3, 29 June 2007.
This package also contains third-party components which are under the following licenses;

### 6.1. Wandmalfarbe/pandoc-latex-template

We include the pandoc LaTeX template from [Wandmalfarbe/pandoc-latex-template](http://github.com/Wandmalfarbe/pandoc-latex-template) by Pascal Wagler and John MacFarlane, which is under the [BSD 3 license](http://github.com/Wandmalfarbe/pandoc-latex-template/blob/master/LICENSE). For this, the following terms hold:

```
% Copyright (c) 2018, Pascal Wagler;  
% Copyright (c) 2014--2018, John MacFarlane
% 
% All rights reserved.
% 
% Redistribution and use in source and binary forms, with or without 
% modification, are permitted provided that the following conditions 
% are met:
% 
% - Redistributions of source code must retain the above copyright 
% notice, this list of conditions and the following disclaimer.
% 
% - Redistributions in binary form must reproduce the above copyright 
% notice, this list of conditions and the following disclaimer in the 
% documentation and/or other materials provided with the distribution.
% 
% - Neither the name of John MacFarlane nor the names of other 
% contributors may be used to endorse or promote products derived 
% from this software without specific prior written permission.
% 
% THIS SOFTWARE IS PROVIDED BY THE COPYRIGHT HOLDERS AND CONTRIBUTORS 
% "AS IS" AND ANY EXPRESS OR IMPLIED WARRANTIES, INCLUDING, BUT NOT 
% LIMITED TO, THE IMPLIED WARRANTIES OF MERCHANTABILITY AND FITNESS 
% FOR A PARTICULAR PURPOSE ARE DISCLAIMED. IN NO EVENT SHALL THE 
% COPYRIGHT OWNER OR CONTRIBUTORS BE LIABLE FOR ANY DIRECT, INDIRECT, 
% INCIDENTAL, SPECIAL, EXEMPLARY, OR CONSEQUENTIAL DAMAGES (INCLUDING,
% BUT NOT LIMITED TO, PROCUREMENT OF SUBSTITUTE GOODS OR SERVICES; 
% LOSS OF USE, DATA, OR PROFITS; OR BUSINESS INTERRUPTION) HOWEVER 
% CAUSED AND ON ANY THEORY OF LIABILITY, WHETHER IN CONTRACT, STRICT 
% LIABILITY, OR TORT (INCLUDING NEGLIGENCE OR OTHERWISE) ARISING IN 
% ANY WAY OUT OF THE USE OF THIS SOFTWARE, EVEN IF ADVISED OF THE 
% POSSIBILITY OF SUCH DAMAGE.
%%

%%
% For usage information and examples visit the GitHub page of this template:
% http://github.com/Wandmalfarbe/pandoc-latex-template
%%
```
    
### 6.2 tajmone/pandoc-goodies HTML Template

We include the pandoc HTML-5 template from [tajmone/pandoc-goodies](http://github.com/tajmone/pandoc-goodies) by Tristano Ajmone, Sindre Sorhus, and GitHub Inc., which is under the [MIT license](http://raw.githubusercontent.com/tajmone/pandoc-goodies/master/templates/html5/github/LICENSE). For this, the following terms hold:

```
MIT License

Copyright (c) Tristano Ajmone, 2017 (github.com/tajmone/pandoc-goodies)
Copyright (c) Sindre Sorhus <sindresorhus@gmail.com> (sindresorhus.com)
Copyright (c) 2017 GitHub Inc.

"GitHub Pandoc HTML5 Template" is Copyright (c) Tristano Ajmone, 2017, released
under the MIT License (MIT); it contains readaptations of substantial portions
of the following third party softwares:

(1) "GitHub Markdown CSS", Copyright (c) Sindre Sorhus, MIT License (MIT).
(2) "Primer CSS", Copyright (c) 2016 GitHub Inc., MIT License (MIT).

Permission is hereby granted, free of charge, to any person obtaining a copy
of this software and associated documentation files (the "Software"), to deal
in the Software without restriction, including without limitation the rights
to use, copy, modify, merge, publish, distribute, sublicense, and/or sell
copies of the Software, and to permit persons to whom the Software is
furnished to do so, subject to the following conditions:

The above copyright notice and this permission notice shall be included in all
copies or substantial portions of the Software.

THE SOFTWARE IS PROVIDED "AS IS", WITHOUT WARRANTY OF ANY KIND, EXPRESS OR
IMPLIED, INCLUDING BUT NOT LIMITED TO THE WARRANTIES OF MERCHANTABILITY,
FITNESS FOR A PARTICULAR PURPOSE AND NONINFRINGEMENT. IN NO EVENT SHALL THE
AUTHORS OR COPYRIGHT HOLDERS BE LIABLE FOR ANY CLAIM, DAMAGES OR OTHER
LIABILITY, WHETHER IN AN ACTION OF CONTRACT, TORT OR OTHERWISE, ARISING FROM,
OUT OF OR IN CONNECTION WITH THE SOFTWARE OR THE USE OR OTHER DEALINGS IN THE
SOFTWARE.
```


## 7. Contact

If you have any questions or suggestions, please contact

Prof. Dr. [Thomas Weise](http://iao.hfuu.edu.cn/5) (汤卫思教授) of the 
Institute of Applied Optimization (应用优化研究所, [IAO](http://iao.hfuu.edu.cn)) of the
School of Artificial Intelligence and Big Data ([人工智能与大数据学院](http://www.hfuu.edu.cn/jsjx/)) at
[Hefei University](http://www.hfuu.edu.cn/english/) ([合肥学院](http://www.hfuu.edu.cn/)) in
Hefei, Anhui, China (中国安徽省合肥市) via
email to [tweise@hfuu.edu.cn](mailto:tweise@hfuu.edu.cn) with CC to [tweise@ustc.edu.cn](mailto:tweise@ustc.edu.cn).<|MERGE_RESOLUTION|>--- conflicted
+++ resolved
@@ -48,7 +48,7 @@
 
 You can easily install this package and its required packages using [`pip`](https://pypi.org/project/pip/) by doing
 
-```shell
+```
 pip install git+https://github.com/thomasWeise/bookbuilderpy.git
 ```
 
@@ -56,13 +56,8 @@
 So it might be easier to just use the [docker container](http://hub.docker.com/r/thomasweise/docker-bookbuilderpy/) that comes with everything pre-installed.
 You can then run it as:
 
-<<<<<<< HEAD
-```shell
-docker run -v "INPUT_DIR":/input/ \
-=======
 ```
 docker run -v "INPUT_DIR":/input/:ro \
->>>>>>> a0b3802e
            -v "OUTPUT_DIR":/output/ \
            thomasweise/docker-bookbuilderpy BOOK_ROOT_MD_FILE
 ```
@@ -135,7 +130,7 @@
   + `year`: the year when the book building process was started,
   + `lang`: the current [language](#331-language-specification-and-resolution) id, or `en` if none is specified
   + `locale`: the locale inferred from the current language id
-  + `lang.name`: the current language name, or `English` if none is specified
+  + `name`: the current language name, or `English` if none is specified (this is a bit a dodgy property name, but for now I will stick with it&hellip;)
   + `repo.name`: if it was detected that the build process is applied to a git repository checkout, then this is the repository name, e.g., `thomasweise/bookbuilderpy`; otherwise querying this property will fail the build process.
   + `repo.url`:  if it was detected that the build process is applied to a git repository check out, then this is the repository url, such as `https://github.com/thomasweise/bookbuilderpy`; otherwise querying this property will fail the build process.
   + `repo.commit`:  if it was detected that the build process is applied to a git repository checkout, then this is the commit id of the checkout; otherwise querying this property will fail the build process.
@@ -150,10 +145,10 @@
 
 ### 3.3.1. Language Specification and Resolution
 
-You can develop your book in one single language or in multiple languages in parallel.
-The language(s) can be specified in the metadata following the pattern below:
-
-```yaml
+You can develop your book in multiple languages in parallel.
+These can be specified in the metadata following the pattern below:
+
+```
 langs:
   - id: en
     name: English
@@ -164,19 +159,12 @@
 ```
 
 The `langs` entry specifies a list, where each item must have an `id` and a `name`.
-The `id` will be used to determine the [locale](https://cldr.unicode.org/)  of the text.
-You can either use a [locale](https://cldr.unicode.org/) directly, or one of the following shortcuts: `en` for `en_US`, `zh` or `cn` for `zh_CN`, `tw` for `zh_TW`, `de` for `de_DE`, `fr` for `fr_FR`, `it` for `it_IT`, `ja` for `ja_JP`, `ko` for `ko_KR`, `pt` for `pt_BR`, and `es` for `es_ES`.
-**Warning&nbsp;1**: Do not specify the `lang` attribute usually used by pandoc, as this causes some trouble.
-**Warning&nbsp;2**: If you only specify a single language, the book's main file name cannot be `index.md`.
-**Warning&nbsp;3**: If you want to build a book in the Chinese language, you must specify the language Chinese with one of the Chinese-related prefixes above.
-
-The language name will appear in things such as the automatically generate website, etc.
+The `id` will be used to determine the locale of the text and the name will appear in things such as the automatically generate website, etc.
 For each language, one book building process will be performed.
 In the above example, we will build the book three times, for English, German, and Chinese.
 If the book's basic file name was `book.md`, we will get `book_en.pdf`, `book_de.pdf`, and `book_zh.pdf`.
-If only one language was specified, we would just get `book.pdf`.
-
-If and only you specify multiple locales, then the language `id` has one very important purpose:
+
+The language `id` has one very important purpose:
 It allows for language-specific file resolution.
 For instance, let's say you do `\rel.input{folder/README.md}`.
 In the `en`-build step, this will first look for a file `folder/README_en.md`.
@@ -203,7 +191,7 @@
 It is possible to include code from one or multiple git repositories using the `\git.code` command.
 For this purpose, you first need to specify the repositories in the metadata section as follows:
 
-```yaml
+```
 repos:
   - id: mp
     url: https://github.com/thomasWeise/moptipy.git
@@ -257,7 +245,7 @@
 - `template.latex`: the template for rendering to PDF. Set this to `eisvogel.tex` to use the default style offered by the package.
 - The language-specific component titles explained-by-example are already supported by pandoc and its filters:
 
-```yaml
+``` 
 figureTitle: Figure
 tableTitle: Table
 listingTitle: Listing
@@ -282,7 +270,7 @@
 ```
 - Any other `xxxTitle` allows you to specify a `type`to be used for a `\definition{type}{label}{body}` command.
 - `header-includes`: allows you to insert stuff into the headers of the format. For PDF/LaTeX, it is useful to put something like the stuff below, as it will make the result nicer if you have many code listings:
-```yaml
+```
 header-includes:
 - |
   ```{=latex}
@@ -295,7 +283,7 @@
 ```
 
 - Setup for pandoc's crossref: You may wish to include the following text
-```yaml
+```
 # pandoc-crossref setup
 cref: true
 chapters: true
@@ -445,83 +433,79 @@
 
 We include the pandoc LaTeX template from [Wandmalfarbe/pandoc-latex-template](http://github.com/Wandmalfarbe/pandoc-latex-template) by Pascal Wagler and John MacFarlane, which is under the [BSD 3 license](http://github.com/Wandmalfarbe/pandoc-latex-template/blob/master/LICENSE). For this, the following terms hold:
 
-```
-% Copyright (c) 2018, Pascal Wagler;  
-% Copyright (c) 2014--2018, John MacFarlane
-% 
-% All rights reserved.
-% 
-% Redistribution and use in source and binary forms, with or without 
-% modification, are permitted provided that the following conditions 
-% are met:
-% 
-% - Redistributions of source code must retain the above copyright 
-% notice, this list of conditions and the following disclaimer.
-% 
-% - Redistributions in binary form must reproduce the above copyright 
-% notice, this list of conditions and the following disclaimer in the 
-% documentation and/or other materials provided with the distribution.
-% 
-% - Neither the name of John MacFarlane nor the names of other 
-% contributors may be used to endorse or promote products derived 
-% from this software without specific prior written permission.
-% 
-% THIS SOFTWARE IS PROVIDED BY THE COPYRIGHT HOLDERS AND CONTRIBUTORS 
-% "AS IS" AND ANY EXPRESS OR IMPLIED WARRANTIES, INCLUDING, BUT NOT 
-% LIMITED TO, THE IMPLIED WARRANTIES OF MERCHANTABILITY AND FITNESS 
-% FOR A PARTICULAR PURPOSE ARE DISCLAIMED. IN NO EVENT SHALL THE 
-% COPYRIGHT OWNER OR CONTRIBUTORS BE LIABLE FOR ANY DIRECT, INDIRECT, 
-% INCIDENTAL, SPECIAL, EXEMPLARY, OR CONSEQUENTIAL DAMAGES (INCLUDING,
-% BUT NOT LIMITED TO, PROCUREMENT OF SUBSTITUTE GOODS OR SERVICES; 
-% LOSS OF USE, DATA, OR PROFITS; OR BUSINESS INTERRUPTION) HOWEVER 
-% CAUSED AND ON ANY THEORY OF LIABILITY, WHETHER IN CONTRACT, STRICT 
-% LIABILITY, OR TORT (INCLUDING NEGLIGENCE OR OTHERWISE) ARISING IN 
-% ANY WAY OUT OF THE USE OF THIS SOFTWARE, EVEN IF ADVISED OF THE 
-% POSSIBILITY OF SUCH DAMAGE.
-%%
-
-%%
-% For usage information and examples visit the GitHub page of this template:
-% http://github.com/Wandmalfarbe/pandoc-latex-template
-%%
-```
+    % Copyright (c) 2018, Pascal Wagler;  
+    % Copyright (c) 2014--2018, John MacFarlane
+    % 
+    % All rights reserved.
+    % 
+    % Redistribution and use in source and binary forms, with or without 
+    % modification, are permitted provided that the following conditions 
+    % are met:
+    % 
+    % - Redistributions of source code must retain the above copyright 
+    % notice, this list of conditions and the following disclaimer.
+    % 
+    % - Redistributions in binary form must reproduce the above copyright 
+    % notice, this list of conditions and the following disclaimer in the 
+    % documentation and/or other materials provided with the distribution.
+    % 
+    % - Neither the name of John MacFarlane nor the names of other 
+    % contributors may be used to endorse or promote products derived 
+    % from this software without specific prior written permission.
+    % 
+    % THIS SOFTWARE IS PROVIDED BY THE COPYRIGHT HOLDERS AND CONTRIBUTORS 
+    % "AS IS" AND ANY EXPRESS OR IMPLIED WARRANTIES, INCLUDING, BUT NOT 
+    % LIMITED TO, THE IMPLIED WARRANTIES OF MERCHANTABILITY AND FITNESS 
+    % FOR A PARTICULAR PURPOSE ARE DISCLAIMED. IN NO EVENT SHALL THE 
+    % COPYRIGHT OWNER OR CONTRIBUTORS BE LIABLE FOR ANY DIRECT, INDIRECT, 
+    % INCIDENTAL, SPECIAL, EXEMPLARY, OR CONSEQUENTIAL DAMAGES (INCLUDING,
+    % BUT NOT LIMITED TO, PROCUREMENT OF SUBSTITUTE GOODS OR SERVICES; 
+    % LOSS OF USE, DATA, OR PROFITS; OR BUSINESS INTERRUPTION) HOWEVER 
+    % CAUSED AND ON ANY THEORY OF LIABILITY, WHETHER IN CONTRACT, STRICT 
+    % LIABILITY, OR TORT (INCLUDING NEGLIGENCE OR OTHERWISE) ARISING IN 
+    % ANY WAY OUT OF THE USE OF THIS SOFTWARE, EVEN IF ADVISED OF THE 
+    % POSSIBILITY OF SUCH DAMAGE.
+    %%
+    
+    %%
+    % For usage information and examples visit the GitHub page of this template:
+    % http://github.com/Wandmalfarbe/pandoc-latex-template
+    %%
     
 ### 6.2 tajmone/pandoc-goodies HTML Template
 
 We include the pandoc HTML-5 template from [tajmone/pandoc-goodies](http://github.com/tajmone/pandoc-goodies) by Tristano Ajmone, Sindre Sorhus, and GitHub Inc., which is under the [MIT license](http://raw.githubusercontent.com/tajmone/pandoc-goodies/master/templates/html5/github/LICENSE). For this, the following terms hold:
 
-```
-MIT License
-
-Copyright (c) Tristano Ajmone, 2017 (github.com/tajmone/pandoc-goodies)
-Copyright (c) Sindre Sorhus <sindresorhus@gmail.com> (sindresorhus.com)
-Copyright (c) 2017 GitHub Inc.
-
-"GitHub Pandoc HTML5 Template" is Copyright (c) Tristano Ajmone, 2017, released
-under the MIT License (MIT); it contains readaptations of substantial portions
-of the following third party softwares:
-
-(1) "GitHub Markdown CSS", Copyright (c) Sindre Sorhus, MIT License (MIT).
-(2) "Primer CSS", Copyright (c) 2016 GitHub Inc., MIT License (MIT).
-
-Permission is hereby granted, free of charge, to any person obtaining a copy
-of this software and associated documentation files (the "Software"), to deal
-in the Software without restriction, including without limitation the rights
-to use, copy, modify, merge, publish, distribute, sublicense, and/or sell
-copies of the Software, and to permit persons to whom the Software is
-furnished to do so, subject to the following conditions:
-
-The above copyright notice and this permission notice shall be included in all
-copies or substantial portions of the Software.
-
-THE SOFTWARE IS PROVIDED "AS IS", WITHOUT WARRANTY OF ANY KIND, EXPRESS OR
-IMPLIED, INCLUDING BUT NOT LIMITED TO THE WARRANTIES OF MERCHANTABILITY,
-FITNESS FOR A PARTICULAR PURPOSE AND NONINFRINGEMENT. IN NO EVENT SHALL THE
-AUTHORS OR COPYRIGHT HOLDERS BE LIABLE FOR ANY CLAIM, DAMAGES OR OTHER
-LIABILITY, WHETHER IN AN ACTION OF CONTRACT, TORT OR OTHERWISE, ARISING FROM,
-OUT OF OR IN CONNECTION WITH THE SOFTWARE OR THE USE OR OTHER DEALINGS IN THE
-SOFTWARE.
-```
+    MIT License
+    
+    Copyright (c) Tristano Ajmone, 2017 (github.com/tajmone/pandoc-goodies)
+    Copyright (c) Sindre Sorhus <sindresorhus@gmail.com> (sindresorhus.com)
+    Copyright (c) 2017 GitHub Inc.
+    
+    "GitHub Pandoc HTML5 Template" is Copyright (c) Tristano Ajmone, 2017, released
+    under the MIT License (MIT); it contains readaptations of substantial portions
+    of the following third party softwares:
+    
+    (1) "GitHub Markdown CSS", Copyright (c) Sindre Sorhus, MIT License (MIT).
+    (2) "Primer CSS", Copyright (c) 2016 GitHub Inc., MIT License (MIT).
+    
+    Permission is hereby granted, free of charge, to any person obtaining a copy
+    of this software and associated documentation files (the "Software"), to deal
+    in the Software without restriction, including without limitation the rights
+    to use, copy, modify, merge, publish, distribute, sublicense, and/or sell
+    copies of the Software, and to permit persons to whom the Software is
+    furnished to do so, subject to the following conditions:
+    
+    The above copyright notice and this permission notice shall be included in all
+    copies or substantial portions of the Software.
+    
+    THE SOFTWARE IS PROVIDED "AS IS", WITHOUT WARRANTY OF ANY KIND, EXPRESS OR
+    IMPLIED, INCLUDING BUT NOT LIMITED TO THE WARRANTIES OF MERCHANTABILITY,
+    FITNESS FOR A PARTICULAR PURPOSE AND NONINFRINGEMENT. IN NO EVENT SHALL THE
+    AUTHORS OR COPYRIGHT HOLDERS BE LIABLE FOR ANY CLAIM, DAMAGES OR OTHER
+    LIABILITY, WHETHER IN AN ACTION OF CONTRACT, TORT OR OTHERWISE, ARISING FROM,
+    OUT OF OR IN CONNECTION WITH THE SOFTWARE OR THE USE OR OTHER DEALINGS IN THE
+    SOFTWARE.
 
 
 ## 7. Contact
